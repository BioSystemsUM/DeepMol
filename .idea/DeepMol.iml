--- conflicted
+++ resolved
@@ -4,14 +4,9 @@
     <content url="file://$MODULE_DIR$">
       <sourceFolder url="file://$MODULE_DIR$" isTestSource="false" />
       <sourceFolder url="file://$MODULE_DIR$/src" isTestSource="false" />
-<<<<<<< HEAD
-    </content>
-    <orderEntry type="jdk" jdkName="Python 3.6 (deep_bio)" jdkType="Python SDK" />
-=======
       <sourceFolder url="file://$MODULE_DIR$/tests" isTestSource="true" />
     </content>
     <orderEntry type="jdk" jdkName="Python 3.9 (deepbio)" jdkType="Python SDK" />
->>>>>>> 9415fabe
     <orderEntry type="sourceFolder" forTests="false" />
   </component>
   <component name="PyDocumentationSettings">
