[metadata]
name = DeepMol
<<<<<<< HEAD
version = 0.0.4.1-beta
=======
version = 0.0.5-beta
>>>>>>> b98f1f39
description = DeepMol: a python-based machine and deep learning framework for drug discovery
;long_description = file: README.md
keywords = machine-learning, deep-learning, cheminformatics, drug-discovery
author = DeepMol Team
license = BSD 2-Clause License
license_file = LICENSE
platforms = unix, linux, osx, cygwin, win32
classifiers =
    Programming Language :: Python :: 3
    Programming Language :: Python :: 3 :: Only
    Programming Language :: Python :: 3.7
    Programming Language :: Python :: 3.8
    Programming Language :: Python :: 3.9
    Programming Language :: Python :: 3.10

[options]
package_dir =
    =src
packages = find_namespace:
python_requires = >=3.7
zip_safe = False
include_package_data = True
install_requires =
    rdkit-pypi==2022.9.3

dependency_links=[
        'git+https://github.com/samoturk/mol2vec#egg=mol2vec'
    ]

[options.packages.find]
where = src

[options.package_data]
deepmol = py.typed

[flake8]
max-line-length = 160<|MERGE_RESOLUTION|>--- conflicted
+++ resolved
@@ -1,10 +1,6 @@
 [metadata]
 name = DeepMol
-<<<<<<< HEAD
-version = 0.0.4.1-beta
-=======
 version = 0.0.5-beta
->>>>>>> b98f1f39
 description = DeepMol: a python-based machine and deep learning framework for drug discovery
 ;long_description = file: README.md
 keywords = machine-learning, deep-learning, cheminformatics, drug-discovery
