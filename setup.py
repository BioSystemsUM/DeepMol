from setuptools import setup, find_packages

setup(name='deepmol',
      version='1.0',
<<<<<<< HEAD
      packages=find_packages(include=["src"]),
=======
      packages=find_packages('src'),
      package_dir={'': 'src'},
>>>>>>> 9415fabe
      author='BiSBII CEB University of Minho',
      author_email='jfscorreia95@gmail.com',
      description='DeepMol: ...',
      license='BSD-2-Clause License',
      keywords='machine-learning deep-learning chemoinformatics',
      url=''
      )<|MERGE_RESOLUTION|>--- conflicted
+++ resolved
@@ -2,12 +2,8 @@
 
 setup(name='deepmol',
       version='1.0',
-<<<<<<< HEAD
-      packages=find_packages(include=["src"]),
-=======
       packages=find_packages('src'),
       package_dir={'': 'src'},
->>>>>>> 9415fabe
       author='BiSBII CEB University of Minho',
       author_email='jfscorreia95@gmail.com',
       description='DeepMol: ...',
