--- conflicted
+++ resolved
@@ -14,88 +14,6 @@
 from deepmol.loggers.logger import Logger
 
 
-<<<<<<< HEAD
-def find_maximum_number_atoms(molecules: List[Mol]):
-    """
-    Finds maximum number of atoms within a set of molecules
-
-    Parameters
-    ----------
-    molecules: List[Mol]
-        List of rdkit mol objects
-
-    Returns
-    -------
-    best: int
-        Maximum number of atoms in a molecule in the list.
-    """
-    best = 0
-    for i, mol in enumerate(molecules):
-        atoms = mol.GetNumAtoms()
-        if atoms > best:
-            best = atoms
-    return best
-
-
-def get_conformers(molecules: List[Mol], generator: ConformerGenerator):
-    """
-    Gets conformers for molecules with a specific generator
-
-    Parameters
-    ----------
-    molecules: List[Mol]
-        List of rdkit mol objects
-    generator: ConformerGenerator
-        DeepChem conformer generator.
-
-    Returns
-    -------
-    new_conformations: List[Mol]
-        List of rdkit mol objects with conformers.
-    """
-    new_conformations = []
-    for i, mol in enumerate(molecules):
-        try:
-            conf = generator.generate_conformers(mol)
-            new_conformations.append(conf)
-        except Exception as e:
-            new_conformations.append([])
-    return new_conformations
-
-
-def get_dictionary_from_smiles(smiles: List[str], max_len: int):
-    """
-    Dictionary of character to index mapping
-    Adapted from deepchem.
-
-    Parameters
-    ----------
-    smiles: List[str]
-        List of SMILES string
-    max_len: int
-        Maximum length of SMILES string
-
-    Returns
-    -------
-    dictionary: Dict[str, int]
-        Dictionary of character to index mapping
-    """
-
-    pad_token = "<pad>"
-    out_of_vocab_token = "<unk>"
-
-    char_set = set()
-    for smile in smiles:
-        if len(smile) <= max_len:
-            char_set.update(set(smile))
-
-    unique_char_list = list(char_set) + [pad_token, out_of_vocab_token]
-    dictionary = {letter: idx for idx, letter in enumerate(unique_char_list)}
-    return dictionary
-
-
-=======
->>>>>>> 60c6c474
 class ConvMolFeat(MolecularFeaturizer):
     """
     Duvenaud graph convolution, adapted from deepchem
@@ -494,13 +412,8 @@
         # TO USE in case to add option for the software to find the parameter max_atoms
         # maximum_number_atoms = find_maximum_number_atoms(new_smiles)
 
-<<<<<<< HEAD
-        new_conformers = get_conformers(rdkit_mols, generator)
-        # featurization process using DeepChem featurizers
-=======
         new_conformers = get_conformers([mol], generator)
         # featurization process using DeepChem CoulombMatrixEig
->>>>>>> 60c6c474
         featurizer = CoulombMatrixEig(
             max_atoms=self.max_atoms,
             remove_hydrogens=self.remove_hydrogens,
@@ -614,13 +527,9 @@
         self.max_len = max_len
         self.pad_len = pad_len
 
-<<<<<<< HEAD
         self.logger = Logger()
 
-    def featurize(self, dataset: Dataset, log_every_n=1000):
-=======
     def featurize(self, dataset: Dataset) -> Dataset:
->>>>>>> 60c6c474
         """
         Featurizes a single molecule.
 
@@ -655,11 +564,7 @@
         else:
             rdkit_mols = None
 
-<<<<<<< HEAD
-        # featurization process using DeepChem featurizers
-=======
         # featurization process using DeepChem SmilesToSeq
->>>>>>> 60c6c474
         dataset.X = SmilesToSeq(
             char_to_idx=self.char_to_idx,
             max_len=self.max_len,
@@ -668,20 +573,9 @@
         # identify which rows did not get featurized
         indexes = []
         for i, feat in enumerate(dataset.X):
-<<<<<<< HEAD
-            if i % log_every_n == 0:
-                self.logger.info('Analyzing datapoint %i' % i)
-            if len(feat) == 0:
-                self.logger.info('Failed to featurize datapoint %d, %s' % (i, dataset.mols[i]))
-                indexes.append(i)
-        # treat indexes with no featurization
-        dataset.remove_elements(indexes)
-        self.logger.warning(f'Elements with indexes: {indexes} were removed due to lack of featurization.')
-=======
             if len(feat) == 0:
                 indexes.append(i)
         # treat indexes with no featurization
         dataset.remove_elements(indexes)
->>>>>>> 60c6c474
         dataset.X = np.asarray([np.asarray(feat, dtype=object) for feat in dataset.X])
         return dataset