import os
import pickle
from typing import Any, Union

import dill
import joblib

from deepmol.datasets import Dataset
from deepmol.splitters.splitters import Splitter, SingletaskStratifiedSplitter, RandomSplitter
from deepmol.utils.utils import load_pickle_file


# TODO: review this function
def save_to_disk(model: 'Model', filename: str, compress: int = 3):
    """
    Save a model to a file.

    Parameters
    ----------
    model: Model
        The model you want to save.
    filename: str
        Path to save data.
    compress: int, default 3
        The compress option when dumping joblib file.
  """
    if filename.endswith('.joblib'):
        joblib.dump(model, filename, compress=compress)
    elif filename.endswith('.pkl'):
        try:
            with open(filename, 'wb') as f:
                pickle.dump(model, f, protocol=pickle.HIGHEST_PROTOCOL)
        except (TypeError, AttributeError):
            # dump with dill
            with open(filename, 'wb') as f:
                dill.dump(model, f)
    else:
        raise ValueError("Filename with unsupported extension: %s" % filename)


def load_from_disk(filename: str) -> Any:
    """
    Load model from file.

    Parameters
    ----------
    filename: str
        A filename you want to load.

    Returns
    -------
    Any
      A loaded object from file.
    """
    name = filename
    extension = os.path.splitext(name)[1]
    if extension == ".pkl":
        try:
            return load_pickle_file(filename)
        except (TypeError, AttributeError):
            with open(filename, 'rb') as f:
                return dill.load(f)
    elif extension == ".joblib":
        return joblib.load(filename)
    else:
        raise ValueError("Unrecognized filetype for %s" % filename)


def _get_splitter(dataset: Dataset) -> Splitter:
    """
    Returns a splitter for a dataset.

    Parameters
    ----------
    dataset: Dataset
        The dataset to get the splitter for.
    """
    if dataset.mode == 'classification' and dataset.n_tasks == 1:
        splitter = SingletaskStratifiedSplitter()
    elif dataset.mode == 'regression':
        splitter = RandomSplitter()
    else:
        splitter = RandomSplitter()
    return splitter


def _save_keras_model(file_path: str,
                      model: Union['deepchem.models.KerasModel', 'deepmol.models.keras_model.KerasModel'],
                      parameters_to_save: dict,
                      model_builder: callable = None):
    """
    Saves a keras model to disk.

    Parameters
    ----------
    file_path: str
        The path to save the model to.
    model: KerasModel
        The keras model.
    parameters_to_save: dict
        The parameters to save.
    model_builder: callable
        The model builder.
    """
    os.makedirs(file_path, exist_ok=True)
    if model_builder is not None:
        file_path_model_builder = os.path.join(file_path, 'model_builder.pkl')
        save_to_disk(model_builder, file_path_model_builder)
    # write model in h5 format
    model_file_path = os.path.join(file_path, 'model.h5')
    model.save(model_file_path)
    # write parameters in pickle format
    file_path_parameters = os.path.join(file_path, 'model_parameters.pkl')
<<<<<<< HEAD
    save_to_disk(parameters_to_save, file_path_parameters)
=======
    save_to_disk(parameters_to_save, file_path_parameters)

>>>>>>> a27b7b60
<|MERGE_RESOLUTION|>--- conflicted
+++ resolved
@@ -111,9 +111,5 @@
     model.save(model_file_path)
     # write parameters in pickle format
     file_path_parameters = os.path.join(file_path, 'model_parameters.pkl')
-<<<<<<< HEAD
-    save_to_disk(parameters_to_save, file_path_parameters)
-=======
     save_to_disk(parameters_to_save, file_path_parameters)
 
->>>>>>> a27b7b60
