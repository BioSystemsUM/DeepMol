--- conflicted
+++ resolved
@@ -1,8 +1,4 @@
 import os
-<<<<<<< HEAD
-=======
-from typing import Sequence
->>>>>>> a27b7b60
 
 import numpy as np
 from sklearn.base import BaseEstimator
@@ -23,7 +19,7 @@
     trained on `Dataset` objects and evaluated with the metrics in Metrics.
     """
 
-    def __init__(self, model: BaseEstimator, mode: str = None, model_path: str = None, **kwargs):
+    def __init__(self, model: BaseEstimator, mode: str = None, model_dir: str = None, **kwargs):
         """
         Initializes a `SklearnModel` object.
 
@@ -33,22 +29,14 @@
           The model instance which inherits a scikit-learn `BaseEstimator` Class.
         mode: str
             'classification' or 'regression'
-<<<<<<< HEAD
         model_dir: str
-=======
-        model_path: str
->>>>>>> a27b7b60
-          If specified the model will be stored in this path. Else, a temporary directory will be used.
+          If specified the model will be stored in this directory. Else, a temporary directory will be used.
         kwargs: dict
             Additional keyword arguments.
         """
-        super().__init__(model, model_path, **kwargs)
+        super().__init__(model, model_dir, **kwargs)
         self.mode = mode
         self.parameters_to_save = {'mode': self.mode}
-<<<<<<< HEAD
-=======
-        self.model_type = 'sklearn'
->>>>>>> a27b7b60
 
     @property
     def model_type(self):
@@ -145,11 +133,7 @@
             Folder path to save model to.
         """
         if folder_path is None:
-<<<<<<< HEAD
             model_path = self.get_model_filename(self.model_dir)
-=======
-            model_path = self.get_model_filename(self.model_path)
->>>>>>> a27b7b60
         else:
             if "." in folder_path:
                 raise ValueError("folder_path should be a folder, not a file")
@@ -185,11 +169,7 @@
         # change file path to keep the extension but add _params
         parameters_file_path = model_path.split('.')[0] + '_params.' + model_path.split('.')[1]
         params = load_from_disk(parameters_file_path)
-<<<<<<< HEAD
         instance = cls(model=model, model_dir=model_path, **params)
-=======
-        instance = cls(model=model, model_path=model_path, **params)
->>>>>>> a27b7b60
         return instance
 
     def cross_validate(self,
