import collections
import itertools
import os
import random
import shutil
import tempfile
from abc import abstractmethod
from functools import reduce
from operator import mul
from typing import Dict, Any, Tuple, List, Union

import numpy as np
from keras.wrappers.scikit_learn import KerasRegressor, KerasClassifier
from sklearn.model_selection import StratifiedKFold, KFold, RandomizedSearchCV, GridSearchCV

from deepmol.datasets import Dataset
from deepmol.loggers.logger import Logger
from deepmol.metrics import Metric
from deepmol.models import SklearnModel, KerasModel
from deepmol.models.models import Model
from deepmol.parameter_optimization._utils import _convert_hyperparam_dict_to_filename, validate_metrics
from deepmol.parameter_optimization.deepchem_hyperparameter_optimization import DeepchemRandomSearchCV, \
    DeepchemGridSearchCV


class HyperparameterOptimizer(object):
    """
    Abstract superclass for hyperparameter search classes.
    """

    def __init__(self, model_builder: callable, mode: str = None):
        """
        Initialize Hyperparameter Optimizer.
        Note this is an abstract constructor which should only be used by subclasses.

        Parameters
        ----------
        model_builder: callable
            This parameter must be constructor function which returns an object which is an instance of `Models`.
            This function must accept two arguments, `model_params` of type `dict` and 'model_dir', a string specifying
            a path to a model directory.
        mode: str
            The mode of the model. Can be 'classification' or 'regression'.
        """
        if self.__class__.__name__ == "HyperparamOpt":
            raise ValueError("HyperparamOpt is an abstract superclass and cannot be directly instantiated. "
                             "You probably want to instantiate a concrete subclass instead.")
        self.model_builder = model_builder
        self.mode = mode

        self.logger = Logger()

    @abstractmethod
    def hyperparameter_search(self,
                              params_dict: Dict[str, Any],
                              train_dataset: Dataset,
                              valid_dataset: Dataset,
                              metric: Metric,
                              use_max: bool = True,
                              logdir: str = None,
                              **kwargs) -> Tuple[Model, Dict[str, Any], Dict[str, float]]:
        """
        Conduct Hyperparameter search.

        This method defines the common API shared by all hyperparameter optimization subclasses. Different classes will
        implement different search methods, but they must all follow this common API.

        Parameters
        ----------
        params_dict: Dict
            Dictionary mapping strings to values. Note that the precise semantics of `params_dict` will change depending
            on the optimizer that you're using.
        train_dataset: Dataset
            The training dataset.
        valid_dataset: Dataset
            The validation dataset.
        metric: Metric
            The metric to optimize.
        use_max: bool
            If True, return the model with the highest score.
        logdir: str
            The directory in which to store created models. If not set, will use a temporary directory.
        **kwargs: Dict
            Additional keyword arguments to pass to the model constructor.

        Returns
        -------
        Tuple[Model, Dict[str, Any], Dict[str, float]]:
            A tuple containing the best model, the best hyperparameters, and all scores.
        """


class HyperparameterOptimizerValidation(HyperparameterOptimizer):
    """
    Provides simple grid hyperparameter search capabilities.
    This class performs a grid hyperparameter search over the specified
    hyperparameter space.
    """

    def hyperparameter_search(self,
                              params_dict: Dict,
                              train_dataset: Dataset,
                              valid_dataset: Dataset,
                              metric: Metric,
                              n_iter_search: int = 15,
                              n_jobs: int = 1,
                              verbose: int = 0,
                              use_max: bool = True,
                              logdir: str = None,
                              **kwargs):
        """
        Perform hyperparams search according to params_dict.
        Each key to hyperparams_dict is a model_param. The values should be a list of potential values for that
        hyperparameter.

        Parameters
        ----------
        params_dict: Dict
            Dictionary mapping hyperparameter names (strings) to lists of possible parameter values.
        train_dataset: Dataset
            The training dataset.
        valid_dataset: Dataset
            The validation dataset.
        metric: Metric
            The metric to optimize.
        n_iter_search: int
            Number of random combinations of parameters to test, if None performs complete grid search.
        n_jobs: int
            Number of jobs to run in parallel.
        verbose: int
            Controls the verbosity: the higher, the more messages.
        use_max: bool
            If True, return the model with the highest score.
        logdir: str
            The directory in which to store created models. If not set, will use a temporary directory.

        Returns
        -------
        Tuple[Model, Dict[str, Any], Dict[str, float]]:
            A tuple containing the best model, the best hyperparameters, and all scores.
        """
        if self.mode is None:
            self.mode = train_dataset.mode
        else:
            if self.mode != train_dataset.mode:
                raise ValueError(f'Train dataset mode does not match model operation mode! Got {train_dataset.mode} '
                                 f'but expected {self.mode}')

<<<<<<< HEAD
        hyperparams = params_dict.keys()
        hyperparam_vals = params_dict.values()
=======
        self.logger.info(f'MODE: {self.mode}')
        hyperparams = params_dict.keys()
        hyperparameter_values = params_dict.values()
        for hyperparameter_list in params_dict.values():
            assert isinstance(hyperparameter_list, collections.Iterable)
>>>>>>> aab0c486

        number_combinations = reduce(mul, [len(vals) for vals in hyperparameter_values])

        if use_max:
            best_validation_score = -np.inf
        else:
            best_validation_score = np.inf

        # To make sure that the number of iterations is lower or equal to the number of max hypaparameter combinations
        len_params = sum(1 for x in itertools.product(*params_dict.values()))
        if n_iter_search is None or len_params < n_iter_search:
            n_iter_search = len_params
        random_indexes = random.sample(range(0, len_params), k=n_iter_search)
        best_hyperparams = None
        best_model, best_model_dir = None, None
        all_scores = {}
        j = 0
        self.logger.info("Fitting %d random models from a space of %d possible models." % (
            len(random_indexes), number_combinations))
        for ind, hyperparameter_tuple in enumerate(itertools.product(*hyperparameter_values)):
            if ind in random_indexes:
                j += 1
                model_params = {}
                self.logger.info("Fitting model %d/%d" % (j, len(random_indexes)))
                hyper_params = dict(zip(hyperparams, hyperparameter_tuple))
                for hyperparameter, hyperparameter_value in zip(hyperparams, hyperparameter_tuple):
                    model_params[hyperparameter] = hyperparameter_value
                self.logger.info("hyperparameters: %s" % str(model_params))

                if logdir is not None:
                    model_dir = os.path.join(logdir, str(ind))
                    self.logger.info("model_dir is %s" % model_dir)
                    try:
                        os.makedirs(model_dir)
                    except OSError:
                        if not os.path.isdir(model_dir):
                            self.logger.error("Error creating model_dir, using tempfile directory")
                            model_dir = tempfile.mkdtemp()
                else:
                    model_dir = tempfile.mkdtemp()

                try:
                    model = SklearnModel(model=self.model_builder(**model_params),
                                         mode=self.mode,
                                         model_dir=model_dir)

<<<<<<< HEAD
                except Exception as e:
                    model = KerasModel(model_builder=self.model_builder(**model_params),
                                       mode=self.mode,
                                       model_dir=model_dir)
=======
                except Exception:
                    model = KerasModel(self.model_builder(**model_params), model_dir)
>>>>>>> aab0c486

                model.fit(train_dataset)

                try:
                    model.save()
                except Exception as e:
                    self.logger.error(str(e))

                multitask_scores = model.evaluate(valid_dataset, [metric])[0]
                valid_score = multitask_scores[metric.name]
                hp_str = _convert_hyperparam_dict_to_filename(hyper_params)
                all_scores[hp_str] = valid_score

                if (use_max and valid_score >= best_validation_score) or (
                        not use_max and valid_score <= best_validation_score):
                    best_validation_score = valid_score
                    best_hyperparams = hyperparameter_tuple
                    if best_model_dir is not None:
                        shutil.rmtree(best_model_dir)
                    best_model_dir = model_dir
                    best_model = model
                else:
                    shutil.rmtree(model_dir)

                self.logger.info("Model %d/%d, Metric %s, Validation set %s: %f" % (
                    j, len(random_indexes), metric.name, j, valid_score))
                self.logger.info("\tbest_validation_score so far: %f" % best_validation_score)

        if best_model is None:
            self.logger.warning("No models trained correctly.")
            # arbitrarily return last model
            best_model, best_hyperparams = model, hyperparameter_tuple
            return best_model, best_hyperparams, all_scores

        multitask_scores = best_model.evaluate(train_dataset, [metric])[0]
        train_score = multitask_scores[metric.name]
        self.logger.info("Best hyperparameters: %s" % str(best_hyperparams))
        self.logger.info("train_score: %f" % train_score)
        self.logger.info("validation_score: %f" % best_validation_score)
        return best_model, best_hyperparams, all_scores


class HyperparameterOptimizerCV(HyperparameterOptimizer):
    """
    Provides simple grid hyperparameter search capabilities.
    This class performs a grid hyperparameter search over the specified
    hyperparameter space.
    """

    def hyperparameter_search(self,
                              model_type: str,
                              params_dict: Dict,
                              train_dataset: Dataset,
                              metric: Union[str, Metric, callable],
                              cv: int = 3,
                              n_iter_search: int = 15,
                              n_jobs: int = 1,
                              verbose: int = 0,
                              logdir: str = None,
                              seed: int = None,
                              refit: bool = True,
                              **kwargs):

        """
        Perform hyperparams search according to params_dict.
        Each key to hyperparams_dict is a model_param. The values should be a list of potential values for that
        hyperparameter.

        Parameters
        ----------
        model_type: str
            Type of model to use. Must be one of 'sklearn', 'keras', and 'deepchem'.
        params_dict: Dict
            Dictionary mapping hyperparameter names (strings) to lists of possible parameter values.
        train_dataset: Dataset
            Dataset to train on.
        metric: Union[str, List[str], Metric, List[Metric], Dict]
            Metric or metrics to optimize over.
        cv: int
            Number of cross-validation folds to perform.
        n_iter_search: int
            Number of hyperparameter combinations to try.
        n_jobs: int
            Number of jobs to run in parallel.
        verbose: int
            Verbosity level.
        logdir: str
            The directory in which to store created models. If not set, will use a temporary directory.
        seed: int
            Random seed to use.
        refit: bool
            Whether to refit the best model on the entire training set.
        kwargs: dict
            Additional keyword arguments to pass to the model constructor.

        Returns
        -------
        Tuple[Model, Dict[str, Any], Dict[str, float]]:
            A tuple containing the best model, the best hyperparameters, and all scores.
        """
        if self.mode is None:
            self.mode = train_dataset.mode
        else:
            if self.mode != train_dataset.mode:
                raise ValueError(f'Train dataset mode does not match model operation mode! Got {train_dataset.mode} '
                                 f'but expected {self.mode}')

        if model_type != 'deepchem':
            if self.mode == 'classification':
                cv = StratifiedKFold(n_splits=cv, shuffle=True,
                                     random_state=seed)  # changed this so that we can set seed here and shuffle data
                # by default
            else:
                cv = KFold(n_splits=cv, shuffle=True,
                           random_state=seed)  # added this so that data is shuffled before splitting

        self.logger.info(f'MODEL TYPE: {model_type}')
        # diferentiate sklearn model from keras model
        if model_type == 'keras':
            if self.mode == 'classification':
                model = KerasClassifier(build_fn=self.model_builder, **kwargs)
            elif self.mode == 'regression':
                model = KerasRegressor(build_fn=self.model_builder, **kwargs)
            else:
                raise ValueError('Model operation mode can only be classification or regression!')
        elif model_type == 'sklearn':
            model = self.model_builder()
        elif model_type == 'deepchem':
            model = self.model_builder  # because we don't want to call the function yet
        else:
            raise ValueError('Only keras, sklearn and deepchem models are accepted.')

        metric = validate_metrics(metric)

        number_combinations = reduce(mul, [len(vals) for vals in params_dict.values()])
        if number_combinations > n_iter_search:
            self.logger.info("Fitting %d random models from a space of %d possible models." % (n_iter_search,
                                                                                               number_combinations))
            if model_type == 'deepchem':
                grid = DeepchemRandomSearchCV(model_build_fn=model, param_distributions=params_dict, scoring=metric,
                                              cv=cv, mode=self.mode, n_iter=n_iter_search, refit=refit,
                                              random_state=seed)
            else:
                grid = RandomizedSearchCV(estimator=model, param_distributions=params_dict, scoring=metric,
                                          n_jobs=n_jobs, cv=cv, verbose=verbose, n_iter=n_iter_search, refit=refit,
                                          random_state=seed)
        else:
            if model_type == 'deepchem':
                grid = DeepchemGridSearchCV(model_build_fn=model, param_grid=params_dict, scoring=metric,
                                            cv=cv, mode=self.mode, refit=refit, random_state=seed)
            else:
                grid = GridSearchCV(estimator=model, param_grid=params_dict, scoring=metric, n_jobs=n_jobs,
                                    cv=cv, verbose=verbose, refit=refit)

        if model_type == 'deepchem':
            grid.fit(train_dataset)
            grid_result = grid  # because fit here doesn't return the object
        else:
            grid_result = grid.fit(train_dataset.X, train_dataset.y)

        self.logger.info("\n \n Best %s: %f using %s" % (metric, grid_result.best_score_,
                                                         grid_result.best_params_))
        means = grid_result.cv_results_['mean_test_score']
        stds = grid_result.cv_results_['std_test_score']
        params = grid_result.cv_results_['params']
        for mean, stdev, param in zip(means, stds, params):
            self.logger.info("\n %s: %f (%f) with: %r \n" % (metric, mean, stdev, param))

        if model_type == 'keras':
            best_model = KerasModel(self.model_builder, self.mode, **grid_result.best_params_)
            self.logger.info('Fitting best model!')
            best_model.fit(train_dataset)
            return best_model, grid_result.best_params_, grid_result.cv_results_
        elif model_type == 'sklearn':
            best_model = SklearnModel(self.model_builder(**grid_result.best_params_), self.mode)
            self.logger.info('Fitting best model!')
            best_model.fit(train_dataset)
            self.logger.info(str(best_model))
            return best_model, grid_result.best_params_, grid_result.cv_results_
        else:  # DeepchemModel
            return grid_result.best_estimator_, grid_result.best_params_, grid_result.cv_results_<|MERGE_RESOLUTION|>--- conflicted
+++ resolved
@@ -146,16 +146,9 @@
                 raise ValueError(f'Train dataset mode does not match model operation mode! Got {train_dataset.mode} '
                                  f'but expected {self.mode}')
 
-<<<<<<< HEAD
-        hyperparams = params_dict.keys()
-        hyperparam_vals = params_dict.values()
-=======
         self.logger.info(f'MODE: {self.mode}')
         hyperparams = params_dict.keys()
         hyperparameter_values = params_dict.values()
-        for hyperparameter_list in params_dict.values():
-            assert isinstance(hyperparameter_list, collections.Iterable)
->>>>>>> aab0c486
 
         number_combinations = reduce(mul, [len(vals) for vals in hyperparameter_values])
 
@@ -202,15 +195,10 @@
                                          mode=self.mode,
                                          model_dir=model_dir)
 
-<<<<<<< HEAD
                 except Exception as e:
                     model = KerasModel(model_builder=self.model_builder(**model_params),
                                        mode=self.mode,
                                        model_dir=model_dir)
-=======
-                except Exception:
-                    model = KerasModel(self.model_builder(**model_params), model_dir)
->>>>>>> aab0c486
 
                 model.fit(train_dataset)
 
