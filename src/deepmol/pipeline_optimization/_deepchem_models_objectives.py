from typing import List, Tuple, Union

from optuna import Trial

from deepmol.base import Predictor, Transformer
from deepmol.compound_featurization import MolGraphConvFeat, PagtnMolGraphFeat, SmileImageFeat, ConvMolFeat, \
    DagTransformer, SmilesSeqFeat, WeaveFeat, DMPNNFeat, MATFeat
from deepmol.models.deepchem_model_builders import *


def gat_model_steps(trial: Trial, gat_kwargs: dict = None,
                    deepchem_kwargs: dict = None) -> List[Tuple[str, Union[Predictor, Transformer]]]:
    """
    Steps to optimize a GAT model with optuna.
    It defines the featurizer (MolGraphConvFeat) and the model (GATModel) with respective optimizable parameters.

    Parameters
    ----------
    trial: optuna.Trial
        Optuna trial object.
    gat_kwargs: dict
        GATModel parameters.
    deepchem_kwargs: dict
        Deepchem parameters.

    Returns
    -------
    List[Tuple[str, Union[Predictor, Transformer]]]
        List of tuples (steps) with the featurizer and the model.
    """
    # Classifier/ Regressor
    # MolGraphConvFeaturizer
    featurizer = MolGraphConvFeat()
    # model
    n_attention_heads = trial.suggest_categorical('n_attention_heads', [4, 6, 8, 10])
    gat_kwargs['n_attention_heads'] = n_attention_heads
    agg_modes = trial.suggest_categorical('agg_modes', [str(cat) for cat in [['mean'], ['flatten']]])
    gat_kwargs['agg_modes'] = eval(agg_modes)
    dropout = trial.suggest_float('dropout', 0.0, 0.5, step=0.25)
    gat_kwargs['dropout'] = dropout
    predictor_dropout = trial.suggest_float('predictor_dropout', 0.0, 0.5, step=0.25)
    gat_kwargs['predictor_dropout'] = predictor_dropout
    model = gat_model(gat_kwargs=gat_kwargs, deepchem_kwargs=deepchem_kwargs)
    return [('featurizer', featurizer), ('model', model)]


def gcn_model_steps(trial: Trial, gcn_kwargs: dict = None,
                    deepchem_kwargs: dict = None) -> List[Tuple[str, Union[Predictor, Transformer]]]:
    """
    Steps to optimize a GCN model with optuna.
    It defines the featurizer (MolGraphConvFeat) and the model (GCNModel) with respective optimizable parameters.

    Parameters
    ----------
    trial: optuna.Trial
        Optuna trial object.
    gcn_kwargs: dict
        GCNModel parameters.
    deepchem_kwargs: dict
        Deepchem parameters.

    Returns
    -------
    List[Tuple[str, Union[Predictor, Transformer]]]
        List of tuples (steps) with the featurizer and the model.
    """
    # Classifier/ Regressor
    # MolGraphConvFeaturizer
    featurizer = MolGraphConvFeat()
    # model
    graph_conv_layers = trial.suggest_categorical('graph_conv_layers',
                                                  [str(cat) for cat in [[32, 64], [64, 64], [64, 128]]])
    gcn_kwargs['graph_conv_layers'] = eval(graph_conv_layers)
    batchnorm = trial.suggest_categorical('batchnorm', [True, False])
    gcn_kwargs['batchnorm'] = batchnorm
    dropout = trial.suggest_float('dropout', 0.0, 0.5, step=0.25)
    gcn_kwargs['dropout'] = dropout
    predictor_dropout = trial.suggest_float('predictor_dropout', 0.0, 0.5, step=0.25)
    gcn_kwargs['predictor_dropout'] = predictor_dropout
    model = gcn_model(gcn_kwargs=gcn_kwargs, deepchem_kwargs=deepchem_kwargs)
    return [('featurizer', featurizer), ('model', model)]


def attentive_fp_model_steps(trial: Trial, attentive_fp_kwargs: dict = None,
                             deepchem_kwargs: dict = None) -> List[Tuple[str, Union[Predictor, Transformer]]]:
    """
    Steps to optimize a AttentiveFP model with optuna.
    It defines the featurizer (MolGraphConvFeat) and the model (AttentiveFPModel) with respective optimizable
    parameters.

    Parameters
    ----------
    trial: optuna.Trial
        Optuna trial object.
    attentive_fp_kwargs: dict
        AttentiveFPModel parameters.
    deepchem_kwargs: dict
        Deepchem parameters.

    Returns
    -------
    List[Tuple[str, Union[Predictor, Transformer]]]
        List of tuples (steps) with the featurizer and the model.
    """
    # Classifier/ Regressor
    # MolGraphConvFeaturizer
    featurizer = MolGraphConvFeat(use_edges=True)
    # model
    num_layers = trial.suggest_int('num_layers', 1, 5)
    attentive_fp_kwargs['num_layers'] = num_layers
    graph_feat_size = trial.suggest_int('graph_feat_size', 100, 500, step=100)
    attentive_fp_kwargs['graph_feat_size'] = graph_feat_size
    dropout = trial.suggest_float('dropout', 0.0, 0.5, step=0.25)
    attentive_fp_kwargs['dropout'] = dropout
    model = attentivefp_model( attentivefp_kwargs=attentive_fp_kwargs,
                              deepchem_kwargs=deepchem_kwargs)
    return [('featurizer', featurizer), ('model', model)]


def pagtn_model_steps(trial: Trial, pagtn_kwargs: dict = None,
                      deepchem_kwargs: dict = None) -> List[Tuple[str, Union[Predictor, Transformer]]]:
    """
    Steps to optimize a PAGTN model with optuna.
    It defines the featurizer (PagtnMolGraphFeat) and the model (PAGTNModel) with respective optimizable parameters.

    Parameters
    ----------
    trial: optuna.Trial
        Optuna trial object.
    pagtn_kwargs: dict
        PAGTNModel parameters.
    deepchem_kwargs: dict
        Deepchem parameters.

    Returns
    -------
    List[Tuple[str, Union[Predictor, Transformer]]]
        List of tuples (steps) with the featurizer and the model.
    """
    # Classifier/ Regressor
    # PagtnMolGraphFeaturizer
    featurizer = PagtnMolGraphFeat()
    # model
    num_layers = trial.suggest_int('num_layers', 2, 5)
    pagtn_kwargs['num_layers'] = num_layers
    num_heads = trial.suggest_int('num_heads', 1, 2)
    pagtn_kwargs['num_heads'] = num_heads
    dropout = trial.suggest_float('dropout', 0.0, 0.5, step=0.25)
    pagtn_kwargs['dropout'] = dropout
    model = pagtn_model(patgn_kwargs=pagtn_kwargs, deepchem_kwargs=deepchem_kwargs)
    return [('featurizer', featurizer), ('model', model)]


def mpnn_model_steps(trial: Trial, mpnn_kwargs: dict = None,
                     deepchem_kwargs: dict = None) -> List[Tuple[str, Union[Predictor, Transformer]]]:
    """
    Steps to optimize a MPNN model with optuna.
    It defines the featurizer (MolGraphConvFeat) and the model (MPNNModel) with respective optimizable parameters.

    Parameters
    ----------
    trial: optuna.Trial
        Optuna trial object.
    mpnn_kwargs: dict
        MPNNModel parameters.
    deepchem_kwargs: dict
        Deepchem parameters.

    Returns
    -------
    List[Tuple[str, Union[Predictor, Transformer]]]
        List of tuples (steps) with the featurizer and the model.
    """
    # Classifier/ Regressor
    # MolGraphConvFeaturizer
    featurizer = MolGraphConvFeat(use_edges=True)
    n_hidden = trial.suggest_int('n_hidden', 50, 250, step=50)
    mpnn_kwargs['n_hidden'] = n_hidden
    dropout = trial.suggest_float('dropout', 0.0, 0.5, step=0.25)
    mpnn_kwargs['dropout'] = dropout
    model = mpnn_model(mpnn_kwargs=mpnn_kwargs, deepchem_kwargs=deepchem_kwargs)
    return [('featurizer', featurizer), ('model', model)]


def megnet_model_steps(trial: Trial, megnet_kwargs: dict = None,
                       deepchem_kwargs: dict = None) -> List[Tuple[str, Union[Predictor, Transformer]]]:
    """
    Steps to optimize a MEGNET model with optuna.
    It defines the featurizer (MolGraphConvFeat) and the model (MEGNETModel) with respective optimizable parameters.

    Parameters
    ----------
    trial: optuna.Trial
        Optuna trial object.
    megnet_kwargs: dict
        MEGNETModel parameters.
    deepchem_kwargs: dict
        Deepchem parameters.

    Returns
    -------
    List[Tuple[str, Union[Predictor, Transformer]]]
        List of tuples (steps) with the featurizer and the model.
    """
    # Classifier/ Regressor
    # MolGraphConvFeat
    featurizer = MolGraphConvFeat()
    # model
    n_blocks = trial.suggest_int('n_blocks', 1, 3)
    megnet_kwargs['n_blocks'] = n_blocks
    model = megnet_model(megnet_kwargs=megnet_kwargs, deepchem_kwargs=deepchem_kwargs)
    return [('featurizer', featurizer), ('model', model)]


def dmpnn_model_steps(trial: Trial, dmpnn_kwargs: dict = None,
                      deepchem_kwargs: dict = None) -> List[Tuple[str, Union[Predictor, Transformer]]]:
    """
    Steps to optimize a DMPNN model with optuna.
    It defines the featurizer (DMPNNFeat) and the model (DMPNNModel) with respective optimizable parameters.

    Parameters
    ----------
    trial: optuna.Trial
        Optuna trial object.
    dmpnn_kwargs: dict
        DMPNNModel parameters.
    deepchem_kwargs: dict
        Deepchem parameters.

    Returns
    -------
    List[Tuple[str, Union[Predictor, Transformer]]]
        List of tuples (steps) with the featurizer and the model.
    """
    # Classifier/ Regressor
    # DMPNNFeaturizer
    featurizer = DMPNNFeat()
    fnn_layers = trial.suggest_int('fnn_layers', 1, 3)
    dmpnn_kwargs['fnn_layers'] = fnn_layers
    fnn_dropout_p = trial.suggest_float('fnn_dropout_p', 0.0, 0.5, step=0.25)
    dmpnn_kwargs['fnn_dropout_p'] = fnn_dropout_p
    depth = trial.suggest_int('depth', 2, 4)
    dmpnn_kwargs['depth'] = depth
    model = dmpnn_model(dmpnn_kwargs=dmpnn_kwargs, deepchem_kwargs=deepchem_kwargs)
    return [('featurizer', featurizer), ('model', model)]


def cnn_model_steps(trial: Trial, cnn_kwargs: dict = None,
                    deepchem_kwargs: dict = None) -> List[Tuple[str, Union[Predictor, Transformer]]]:
    """
    Steps to optimize a CNN model with optuna.
    It defines the model (CNNModel) with respective optimizable parameters.

    Parameters
    ----------
    trial: optuna.Trial
        Optuna trial object.
    cnn_kwargs: dict
        CNNModel parameters.
    deepchem_kwargs: dict
        Deepchem parameters.

    Returns
    -------
    List[Tuple[str, Union[Predictor, Transformer]]]
        List of tuples (steps) with the model.
    """
    # Classifier/ Regressor
    # works with 1D, 2D and 3D data
    layer_filters = trial.suggest_categorical('layer_filters',
                                              [str(cat) for cat in [[100], [100, 100], [100, 100, 100]]])
    cnn_kwargs['layer_filters'] = eval(layer_filters)
    kernel_size = trial.suggest_int('kernel_size', 3, 6)
    cnn_kwargs['kernel_size'] = kernel_size
    dropouts = trial.suggest_float('dropout', 0.0, 0.5, step=0.25)
    cnn_kwargs['dropouts'] = dropouts
    model = cnn_model(cnn_kwargs=cnn_kwargs, deepchem_kwargs=deepchem_kwargs)
    return [('model', model)]


def multitask_classifier_model_steps(trial: Trial,
                                     multitask_classifier_kwargs: dict = None,
                                     deepchem_kwargs: dict = None) -> List[Tuple[str, Predictor]]:
    """
    Steps to optimize a multitask classifier model with optuna.
    It defines the model (MultitaskClassifier) with respective optimizable parameters.

    Parameters
    ----------
    trial: optuna.Trial
        Optuna trial object.
    multitask_classifier_kwargs: dict
        MultitaskClassifier parameters.
    deepchem_kwargs: dict
        Deepchem parameters.

    Returns
    -------
    List[Tuple[str, Predictor]]
        List of tuples (steps) with the model.
    """
    # Classifier
    # 1D descriptors
    dropouts = trial.suggest_float('dropout', 0.0, 0.5, step=0.25)
    multitask_classifier_kwargs['dropouts'] = dropouts
<<<<<<< HEAD
    layer_sizes = trial.suggest_categorical('layer_sizes', [[50], [100], [500], [200, 100]])
    multitask_classifier_kwargs['layer_sizes'] = layer_sizes
    model = multitask_classifier_model( multitask_classifier_kwargs=multitask_classifier_kwargs,
=======
    layer_sizes = trial.suggest_categorical('layer_sizes', [str(cat) for cat in [[50], [100], [500], [200, 100]]])
    multitask_classifier_kwargs['layer_sizes'] = eval(layer_sizes)
    model = multitask_classifier_model(model_dir=model_dir, multitask_classifier_kwargs=multitask_classifier_kwargs,
>>>>>>> e86a4bcb
                                       deepchem_kwargs=deepchem_kwargs)
    return [('model', model)]


def multitask_irv_classifier_model_steps(trial: Trial,
                                         multitask_irv_classifier_kwargs: dict = None,
                                         deepchem_kwargs: dict = None) -> List[Tuple[str, Predictor]]:
    """
    Steps to optimize a multitask IRV classifier model with optuna.
    It defines the model (MultitaskIRVClassifier) with respective optimizable parameters.

    Parameters
    ----------
    trial: optuna.Trial
        Optuna trial object.
    multitask_irv_classifier_kwargs: dict
        MultitaskIRVClassifier parameters.
    deepchem_kwargs: dict
        Deepchem parameters.

    Returns
    -------
    List[Tuple[str, Predictor]]
        List of tuples (steps) with the model.
    """
    # Classifier
    # 1D Descriptors
    K = trial.suggest_int('K', 5, 25, step=5)
    multitask_irv_classifier_kwargs['K'] = K
    model = multitask_irv_classifier_model(multitask_irv_classifier_kwargs=multitask_irv_classifier_kwargs,
                                           deepchem_kwargs=deepchem_kwargs)
    return [('model', model)]


def progressive_multitask_classifier_model_steps(trial: Trial,
                                                 progressive_multitask_classifier_kwargs: dict = None,
                                                 deepchem_kwargs: dict = None) -> List[Tuple[str, Predictor]]:
    """
    Steps to optimize a progressive multitask classifier model with optuna.
    It defines the model (ProgressiveMultitaskClassifier) with respective optimizable parameters.

    Parameters
    ----------
    trial: optuna.Trial
        Optuna trial object.
    progressive_multitask_classifier_kwargs: dict
        ProgressiveMultitaskClassifier parameters.
    deepchem_kwargs: dict
        Deepchem parameters.

    Returns
    -------
    List[Tuple[str, Predictor]]
        List of tuples (steps) with the model.
    """
    # Classifier
    # 1D Descriptors
    dropouts = trial.suggest_float('dropout', 0.0, 0.5, step=0.25)
    progressive_multitask_classifier_kwargs['dropouts'] = dropouts
<<<<<<< HEAD
    layer_sizes = trial.suggest_categorical('layer_sizes', [[50], [100], [500], [200, 100]])
    progressive_multitask_classifier_kwargs['layer_sizes'] = layer_sizes
    model = progressive_multitask_classifier_model(
=======
    layer_sizes = trial.suggest_categorical('layer_sizes', [str(cat) for cat in [[50], [100], [500], [200, 100]]])
    progressive_multitask_classifier_kwargs['layer_sizes'] = eval(layer_sizes)
    model = progressive_multitask_classifier_model(model_dir=model_dir,
>>>>>>> e86a4bcb
                                                   progressive_multitask_classifier_kwargs=progressive_multitask_classifier_kwargs,
                                                   deepchem_kwargs=deepchem_kwargs)
    return [('model', model)]


def robust_multitask_classifier_model_steps(trial: Trial,
                                            robust_multitask_classifier_kwargs: dict = None,
                                            deepchem_kwargs: dict = None) -> List[Tuple[str, Predictor]]:
    """
    Steps to optimize a robust multitask classifier model with optuna.
    It defines the model (RobustMultitaskClassifier) with respective optimizable parameters.

    Parameters
    ----------
    trial: optuna.Trial
        Optuna trial object.
    robust_multitask_classifier_kwargs: dict
        RobustMultitaskClassifier parameters.
    deepchem_kwargs: dict
        Deepchem parameters.

    Returns
    -------
    List[Tuple[str, Predictor]]
        List of tuples (steps) with the model.
    """
    # Classifier
    # 1D Descriptors
    dropouts = trial.suggest_float('dropout', 0.0, 0.5, step=0.25)
    robust_multitask_classifier_kwargs['dropouts'] = dropouts
    layer_sizes = trial.suggest_categorical('layer_sizes', [str(cat) for cat in [[50], [100], [500], [200, 100]]])
    robust_multitask_classifier_kwargs['layer_sizes'] = eval(layer_sizes)
    bypass_dropouts = trial.suggest_float('bypass_dropout', 0.0, 0.5, step=0.25)
    robust_multitask_classifier_kwargs['bypass_dropouts'] = bypass_dropouts
    model = robust_multitask_classifier_model(
                                              robust_multitask_classifier_kwargs=robust_multitask_classifier_kwargs,
                                              deepchem_kwargs=deepchem_kwargs)
    return [('model', model)]


def sc_score_model_steps(trial: Trial, sc_score_kwargs: dict = None,
                         deepchem_kwargs: dict = None) -> List[Tuple[str, Predictor]]:
    """
    Steps to optimize a sc score model with optuna.
    It defines the model (SCScoreModel) with respective optimizable parameters.

    Parameters
    ----------
    trial: optuna.Trial
        Optuna trial object.
    sc_score_kwargs: dict
        SCScoreModel parameters.
    deepchem_kwargs: dict
        Deepchem parameters.

    Returns
    -------
    List[Tuple[str, Predictor]]
        List of tuples (steps) with the model.
    """
    # Classifier
    # 1D Descriptors
    dropouts = trial.suggest_float('dropout', 0.0, 0.5, step=0.25)
    sc_score_kwargs['dropouts'] = dropouts
<<<<<<< HEAD
    layer_sizes = trial.suggest_categorical('layer_sizes', [[100, 100, 100], [300, 300, 300], [500, 200, 100]])
    sc_score_kwargs['layer_sizes'] = layer_sizes
    model = sc_score_model(sc_score_kwargs=sc_score_kwargs, deepchem_kwargs=deepchem_kwargs)
=======
    layer_sizes = trial.suggest_categorical('layer_sizes',
                                            [str(cat) for cat in [[100, 100, 100], [300, 300, 300], [500, 200, 100]]])
    sc_score_kwargs['layer_sizes'] = eval(layer_sizes)
    model = sc_score_model(model_dir=model_dir, sc_score_kwargs=sc_score_kwargs, deepchem_kwargs=deepchem_kwargs)
>>>>>>> e86a4bcb
    return [('model', model)]


def chem_ception_model_steps(trial: Trial, chem_ception_kwargs: dict = None,
                             deepchem_kwargs: dict = None) -> List[Tuple[str, Union[Transformer, Predictor]]]:
    """
    Steps to optimize a chem ception model with optuna.
    It defines the featurizer (SmilesImageFeat) and the model (ChemCeption) with respective optimizable parameters.

    Parameters
    ----------
    trial: optuna.Trial
        Optuna trial object.
    chem_ception_kwargs: dict
        ChemCeption parameters.
    deepchem_kwargs: dict
        Deepchem parameters.

    Returns
    -------
    List[Tuple[str, Union[Transformer, Predictor]]]
        List of tuples (steps) with the featurizer and the model.
    """
    # Classifier/ Regressor
    # SmilesToImage
    featurizer = SmileImageFeat()
    base_filters = trial.suggest_categorical('base_filters', [8, 16, 32, 64])
    chem_ception_kwargs['base_filters'] = base_filters
    model = chem_ception_model( chem_ception_kwargs=chem_ception_kwargs,
                               deepchem_kwargs=deepchem_kwargs)
    return [('featurizer', featurizer), ('model', model)]


def dag_model_steps(trial: Trial, dag_kwargs: dict = None,
                    deepchem_kwargs: dict = None) -> List[Tuple[str, Union[Transformer, Predictor]]]:
    """
    Steps to optimize a dag model with optuna.
    It defines the featurizer (ConvMolFeat) and the model (DAGModel) with respective optimizable parameters.

    Parameters
    ----------
    trial: optuna.Trial
        Optuna trial object.
    dag_kwargs: dict
        DAGModel parameters.
    deepchem_kwargs: dict
        Deepchem parameters.

    Returns
    -------
    List[Tuple[str, Union[Transformer, Predictor]]]
        List of tuples (steps) with the featurizer and the model.
    """
    # Classifier/ Regressor
    # ConvMolFeaturizer
    featurizer = ConvMolFeat()
    layer_sizes = trial.suggest_categorical('layer_sizes', [str(cat) for cat in [[50], [100], [500], [200, 100]]])
    dag_kwargs['layer_sizes'] = eval(layer_sizes)
    transformer = DagTransformer()
    model = dag_model( dag_kwargs=dag_kwargs, deepchem_kwargs=deepchem_kwargs)
    return [('featurizer', featurizer), ('transformer', transformer), ('model', model)]


def graph_conv_model_steps(trial: Trial, graph_conv_kwargs: dict = None,
                           deepchem_kwargs: dict = None) -> List[Tuple[str, Union[Transformer, Predictor]]]:
    """
    Steps to optimize a graph conv model with optuna.
    It defines the featurizer (ConvMolFeat) and the model (GraphConvModel) with respective optimizable parameters.

    Parameters
    ----------
    trial: optuna.Trial
        Optuna trial object.
    graph_conv_kwargs: dict
        GraphConvModel parameters.
    deepchem_kwargs: dict
        Deepchem parameters.

    Returns
    -------
    List[Tuple[str, Union[Transformer, Predictor]]]
        List of tuples (steps) with the featurizer and the model.
    """
    # Classifier/ Regressor
    # ConvMolFeaturizer
    featurizer = ConvMolFeat()
    graph_conv_layers = trial.suggest_categorical('graph_conv_layers_conv_model',
                                                  [str(cat) for cat in [[64, 64], [128, 64],
                                                                        [256, 128], [256, 128, 64]]])
    graph_conv_kwargs['graph_conv_layers'] = eval(graph_conv_layers)
    dense_layer_size = trial.suggest_categorical('dense_layer_size', [128, 256, 512])
    graph_conv_kwargs['dense_layer_size'] = dense_layer_size
    dropout = trial.suggest_float('dropout', 0.0, 0.5, step=0.25)
    graph_conv_kwargs['dropout'] = dropout
    model = graph_conv_model( graph_conv_kwargs=graph_conv_kwargs, deepchem_kwargs=deepchem_kwargs)
    return [('featurizer', featurizer), ('model', model)]


def smiles_to_vec_model_steps(trial: Trial, smiles_to_vec_kwargs: dict = None,
                              deepchem_kwargs: dict = None) -> List[Tuple[str, Union[Transformer, Predictor]]]:
    """
    Steps to optimize a smiles to vec model with optuna.
    It defines the featurizer (SmilesSeqFeat) and the model (SmilesToVec) with respective optimizable parameters.

    Parameters
    ----------
    trial: optuna.Trial
        Optuna trial object.
    smiles_to_vec_kwargs: dict
        SmilesToVec parameters.
    deepchem_kwargs: dict
        Deepchem parameters.

    Returns
    -------
    List[Tuple[str, Union[Transformer, Predictor]]]
        List of tuples (steps) with the featurizer and the model.
    """
    # Classifier/ Regressor
    # SmilesToSeq
    featurizer = SmilesSeqFeat()
    embedding_dim = trial.suggest_categorical('embedding_dim', [32, 64, 128])
    smiles_to_vec_kwargs['embedding_dim'] = embedding_dim
    filters = trial.suggest_categorical('filters', [32, 64, 128])
    smiles_to_vec_kwargs['filters'] = filters
    kernel_size = trial.suggest_categorical('kernel_size', [3, 5, 7])
    smiles_to_vec_kwargs['kernel_size'] = kernel_size
    strides = trial.suggest_categorical('strides', [1, 2, 3])
    smiles_to_vec_kwargs['strides'] = strides
    model = smiles_to_vec_model( smiles_to_vec_kwargs=smiles_to_vec_kwargs,
                                deepchem_kwargs=deepchem_kwargs)
    return [('featurizer', featurizer), ('model', model)]


def text_cnn_model_steps(trial: Trial, text_cnn_kwargs: dict = None,
                         deepchem_kwargs: dict = None) -> List[Tuple[str, Predictor]]:
    """
    Steps to optimize a text cnn model with optuna.
    It defines the model (TextCNNModel) with respective optimizable parameters.

    Parameters
    ----------
    trial: optuna.Trial
        Optuna trial object.
    text_cnn_kwargs: dict
        TextCNNModel parameters.
    deepchem_kwargs: dict
        Deepchem parameters.

    Returns
    -------
    List[Tuple[str, Predictor]]
        List of tuples (steps) with the model.
    """
    # Classifier/ Regressor
    n_embedding = trial.suggest_categorical('n_embedding', [50, 75, 100])
    text_cnn_kwargs['n_embedding'] = n_embedding
    dropout = trial.suggest_float('dropout', 0.0, 0.5, step=0.25)
    text_cnn_kwargs['dropout'] = dropout
    model = text_cnn_model( text_cnn_kwargs=text_cnn_kwargs, deepchem_kwargs=deepchem_kwargs)
    return [('model', model)]


def weave_model_steps(trial: Trial, weave_kwargs: dict = None,
                      deepchem_kwargs: dict = None) -> List[Tuple[str, Union[Transformer, Predictor]]]:
    """
    Steps to optimize a weave model with optuna.
    It defines the featurizer (WeaveFeat) and the model (WeaveModel) with respective optimizable parameters.

    Parameters
    ----------
    trial: optuna.Trial
        Optuna trial object.
    weave_kwargs: dict
        WeaveModel parameters.
    deepchem_kwargs: dict
        Deepchem parameters.

    Returns
    -------
    List[Tuple[str, Union[Transformer, Predictor]]]
        List of tuples (steps) with the featurizer and the model.
    """
    # Classifier/ Regressor
    # WeaveFeaturizer
    featurizer = WeaveFeat()
    n_hidden = trial.suggest_categorical('n_hidden', [50, 100, 200])
    weave_kwargs['n_hidden'] = n_hidden
    n_graph_feat = trial.suggest_categorical('n_graph_feat', [64, 128, 256])
    weave_kwargs['n_graph_feat'] = n_graph_feat
    n_weave = trial.suggest_categorical('n_weave', [1, 2, 3])
    weave_kwargs['n_weave'] = n_weave
    dropouts = trial.suggest_float('dropouts', 0.0, 0.5, step=0.25)
    weave_kwargs['dropouts'] = dropouts
    model = weave_model( weave_kwargs=weave_kwargs, deepchem_kwargs=deepchem_kwargs)
    return [('featurizer', featurizer), ('model', model)]


def dtnn_model_steps(trial: Trial, dtnn_kwargs: dict = None,
                     deepchem_kwargs: dict = None) -> List[Tuple[str, Predictor]]:
    """
    Steps to optimize a dtnn model with optuna.
    It defines the model (DTNNModel) with respective optimizable parameters.

    Parameters
    ----------
    trial: optuna.Trial
        Optuna trial object.
    dtnn_kwargs: dict
        DTNNModel parameters.
    deepchem_kwargs: dict
        Deepchem parameters.

    Returns
    -------
    List[Tuple[str, Predictor]]
        List of tuples (steps) with the model.
    """
    # Regressor
    # CoulombMatrix
    n_embedding = trial.suggest_categorical('n_embedding', [50, 75, 100])
    dtnn_kwargs['n_embedding'] = n_embedding
    n_hidden = trial.suggest_categorical('n_hidden', [50, 100, 200])
    dtnn_kwargs['n_hidden'] = n_hidden
    dropout = trial.suggest_float('dropouts', 0.0, 0.5, step=0.25)
    dtnn_kwargs['dropout'] = dropout
    model = dtnn_model( dtnn_kwargs=dtnn_kwargs, deepchem_kwargs=deepchem_kwargs)
    return [('model', model)]


def mat_model_steps(trial: Trial, mat_kwargs: dict = None,
                    deepchem_kwargs: dict = None) -> List[Tuple[str, Union[Transformer, Predictor]]]:
    """
    Steps to optimize a mat model with optuna.
    It defines the featurizer (MATFeat) and the model (MATModel) with respective optimizable parameters.

    Parameters
    ----------
    trial: optuna.Trial
        Optuna trial object.
    mat_kwargs: dict
        MATModel parameters.
    deepchem_kwargs: dict
        Deepchem parameters.

    Returns
    -------
    List[Tuple[str, Union[Transformer, Predictor]]]
        List of tuples (steps) with the featurizer and the model.
    """
    # Regressor
    # MATFeaturizer
    featurizer = MATFeat()
    n_encoders = trial.suggest_int('n_encoders', 4, 10, step=2)
    mat_kwargs['n_encoders'] = n_encoders
    sa_dropout_p = trial.suggest_float('sa_dropout_p', 0.0, 0.5, step=0.25)
    mat_kwargs['sa_dropout_p'] = sa_dropout_p
    n_layers = trial.suggest_int('n_layers', 1, 3)
    mat_kwargs['n_layers'] = n_layers
    ff_dropout_p = trial.suggest_float('ff_dropout_p', 0.0, 0.5, step=0.25)
    mat_kwargs['ff_dropout_p'] = ff_dropout_p
    encoder_dropout_p = trial.suggest_float('encoder_dropout_p', 0.0, 0.5, step=0.25)
    mat_kwargs['encoder_dropout_p'] = encoder_dropout_p
    embed_dropout_p = trial.suggest_float('embed_dropout_p', 0.0, 0.5, step=0.25)
    mat_kwargs['embed_dropout_p'] = embed_dropout_p
    gen_dropout_p = trial.suggest_float('gen_dropout_p', 0.0, 0.5, step=0.25)
    mat_kwargs['gen_dropout_p'] = gen_dropout_p
    gen_n_layers = trial.suggest_int('gen_n_layers', 1, 3)
    mat_kwargs['gen_n_layers'] = gen_n_layers
    model = mat_model( mat_kwargs=mat_kwargs, deepchem_kwargs=deepchem_kwargs)
    return [('featurizer', featurizer), ('model', model)]


def progressive_multitask_regressor_model_steps(trial: Trial,
                                                progressive_multitask_regressor_kwargs: dict = None,
                                                deepchem_kwargs: dict = None) -> List[Tuple[str, Predictor]]:
    """
    Steps to optimize a progressive multitask regressor model with optuna.
    It defines the model (ProgressiveMultitaskRegressor) with respective optimizable parameters.

    Parameters
    ----------
    trial: optuna.Trial
        Optuna trial object.
    progressive_multitask_regressor_kwargs: dict
        ProgressiveMultitaskRegressor parameters.
    deepchem_kwargs: dict
        Deepchem parameters.

    Returns
    -------
    List[Tuple[str, Predictor]]
        List of tuples (steps) with the model.
    """
    # Regressor
    # 1D Descriptors
    dropouts = trial.suggest_float('dropout', 0.0, 0.5, step=0.25)
    progressive_multitask_regressor_kwargs['dropouts'] = dropouts
<<<<<<< HEAD
    layer_sizes = trial.suggest_categorical('layer_sizes', [[50], [100], [500], [200, 100]])
    progressive_multitask_regressor_kwargs['layer_sizes'] = layer_sizes
    model = progressive_multitask_regressor_model(
=======
    layer_sizes = trial.suggest_categorical('layer_sizes', [str(cat) for cat in [[50], [100], [500], [200, 100]]])
    progressive_multitask_regressor_kwargs['layer_sizes'] = eval(layer_sizes)
    model = progressive_multitask_regressor_model(model_dir=model_dir,
>>>>>>> e86a4bcb
                                                  progressive_multitask_regressor_kwargs=progressive_multitask_regressor_kwargs,
                                                  deepchem_kwargs=deepchem_kwargs)
    return [('model', model)]


def multitask_regressor_model_steps(trial: Trial,
                                    multitask_regressor_kwargs: dict = None,
                                    deepchem_kwargs: dict = None) -> List[Tuple[str, Predictor]]:
    """
    Steps to optimize a multitask regressor model with optuna.
    It defines the model (MultitaskRegressor) with respective optimizable parameters.

    Parameters
    ----------
    trial: optuna.Trial
        Optuna trial object.
    multitask_regressor_kwargs: dict
        MultitaskRegressor parameters.
    deepchem_kwargs: dict
        Deepchem parameters.

    Returns
    -------
    List[Tuple[str, Predictor]]
        List of tuples (steps) with the model.
    """
    # Regressor
    # 1D Descriptors
    dropouts = trial.suggest_float('dropout', 0.0, 0.5, step=0.25)
    multitask_regressor_kwargs['dropouts'] = dropouts
<<<<<<< HEAD
    layer_sizes = trial.suggest_categorical('layer_sizes', [[50], [100], [500], [200, 100]])
    multitask_regressor_kwargs['layer_sizes'] = layer_sizes
    model = multitask_regressor_model( multitask_regressor_kwargs=multitask_regressor_kwargs,
=======
    layer_sizes = trial.suggest_categorical('layer_sizes', [str(cat) for cat in [[50], [100], [500], [200, 100]]])
    multitask_regressor_kwargs['layer_sizes'] = eval(layer_sizes)
    model = multitask_regressor_model(model_dir=model_dir, multitask_regressor_kwargs=multitask_regressor_kwargs,
>>>>>>> e86a4bcb
                                      deepchem_kwargs=deepchem_kwargs)
    return [('model', model)]


def robust_multitask_regressor_model_steps(trial: Trial,
                                           robust_multitask_regressor_kwargs: dict = None,
                                           deepchem_kwargs: dict = None) -> List[Tuple[str, Predictor]]:
    """
    Steps to optimize a robust multitask regressor model with optuna.
    It defines the model (RobustMultitaskRegressor) with respective optimizable parameters.

    Parameters
    ----------
    trial: optuna.Trial
        Optuna trial object.
    robust_multitask_regressor_kwargs: dict
        RobustMultitaskRegressor parameters.
    deepchem_kwargs: dict
        Deepchem parameters.

    Returns
    -------
    List[Tuple[str, Predictor]]
        List of tuples (steps) with the model.
    """
    # Regressor
    # 1D Descriptors
    dropouts = trial.suggest_float('dropout', 0.0, 0.5, step=0.25)
    robust_multitask_regressor_kwargs['dropouts'] = dropouts
    layer_sizes = trial.suggest_categorical('layer_sizes', [str(cat) for cat in [[50], [100], [500], [200, 100]]])
    robust_multitask_regressor_kwargs['layer_sizes'] = eval(layer_sizes)
    bypass_dropouts = trial.suggest_float('bypass_dropout', 0.0, 0.5, step=0.25)
    robust_multitask_regressor_kwargs['bypass_dropouts'] = bypass_dropouts
    model = robust_multitask_regressor_model(
                                             robust_multitask_regressor_kwargs=robust_multitask_regressor_kwargs,
                                             deepchem_kwargs=deepchem_kwargs)
    return [('model', model)]<|MERGE_RESOLUTION|>--- conflicted
+++ resolved
@@ -303,15 +303,9 @@
     # 1D descriptors
     dropouts = trial.suggest_float('dropout', 0.0, 0.5, step=0.25)
     multitask_classifier_kwargs['dropouts'] = dropouts
-<<<<<<< HEAD
-    layer_sizes = trial.suggest_categorical('layer_sizes', [[50], [100], [500], [200, 100]])
-    multitask_classifier_kwargs['layer_sizes'] = layer_sizes
-    model = multitask_classifier_model( multitask_classifier_kwargs=multitask_classifier_kwargs,
-=======
     layer_sizes = trial.suggest_categorical('layer_sizes', [str(cat) for cat in [[50], [100], [500], [200, 100]]])
     multitask_classifier_kwargs['layer_sizes'] = eval(layer_sizes)
-    model = multitask_classifier_model(model_dir=model_dir, multitask_classifier_kwargs=multitask_classifier_kwargs,
->>>>>>> e86a4bcb
+    model = multitask_classifier_model(multitask_classifier_kwargs=multitask_classifier_kwargs,
                                        deepchem_kwargs=deepchem_kwargs)
     return [('model', model)]
 
@@ -371,16 +365,9 @@
     # 1D Descriptors
     dropouts = trial.suggest_float('dropout', 0.0, 0.5, step=0.25)
     progressive_multitask_classifier_kwargs['dropouts'] = dropouts
-<<<<<<< HEAD
-    layer_sizes = trial.suggest_categorical('layer_sizes', [[50], [100], [500], [200, 100]])
-    progressive_multitask_classifier_kwargs['layer_sizes'] = layer_sizes
-    model = progressive_multitask_classifier_model(
-=======
     layer_sizes = trial.suggest_categorical('layer_sizes', [str(cat) for cat in [[50], [100], [500], [200, 100]]])
     progressive_multitask_classifier_kwargs['layer_sizes'] = eval(layer_sizes)
-    model = progressive_multitask_classifier_model(model_dir=model_dir,
->>>>>>> e86a4bcb
-                                                   progressive_multitask_classifier_kwargs=progressive_multitask_classifier_kwargs,
+    model = progressive_multitask_classifier_model(progressive_multitask_classifier_kwargs=progressive_multitask_classifier_kwargs,
                                                    deepchem_kwargs=deepchem_kwargs)
     return [('model', model)]
 
@@ -444,16 +431,10 @@
     # 1D Descriptors
     dropouts = trial.suggest_float('dropout', 0.0, 0.5, step=0.25)
     sc_score_kwargs['dropouts'] = dropouts
-<<<<<<< HEAD
-    layer_sizes = trial.suggest_categorical('layer_sizes', [[100, 100, 100], [300, 300, 300], [500, 200, 100]])
-    sc_score_kwargs['layer_sizes'] = layer_sizes
-    model = sc_score_model(sc_score_kwargs=sc_score_kwargs, deepchem_kwargs=deepchem_kwargs)
-=======
     layer_sizes = trial.suggest_categorical('layer_sizes',
                                             [str(cat) for cat in [[100, 100, 100], [300, 300, 300], [500, 200, 100]]])
     sc_score_kwargs['layer_sizes'] = eval(layer_sizes)
-    model = sc_score_model(model_dir=model_dir, sc_score_kwargs=sc_score_kwargs, deepchem_kwargs=deepchem_kwargs)
->>>>>>> e86a4bcb
+    model = sc_score_model(sc_score_kwargs=sc_score_kwargs, deepchem_kwargs=deepchem_kwargs)
     return [('model', model)]
 
 
@@ -482,7 +463,7 @@
     featurizer = SmileImageFeat()
     base_filters = trial.suggest_categorical('base_filters', [8, 16, 32, 64])
     chem_ception_kwargs['base_filters'] = base_filters
-    model = chem_ception_model( chem_ception_kwargs=chem_ception_kwargs,
+    model = chem_ception_model(chem_ception_kwargs=chem_ception_kwargs,
                                deepchem_kwargs=deepchem_kwargs)
     return [('featurizer', featurizer), ('model', model)]
 
@@ -613,7 +594,7 @@
     text_cnn_kwargs['n_embedding'] = n_embedding
     dropout = trial.suggest_float('dropout', 0.0, 0.5, step=0.25)
     text_cnn_kwargs['dropout'] = dropout
-    model = text_cnn_model( text_cnn_kwargs=text_cnn_kwargs, deepchem_kwargs=deepchem_kwargs)
+    model = text_cnn_model(text_cnn_kwargs=text_cnn_kwargs, deepchem_kwargs=deepchem_kwargs)
     return [('model', model)]
 
 
@@ -648,7 +629,7 @@
     weave_kwargs['n_weave'] = n_weave
     dropouts = trial.suggest_float('dropouts', 0.0, 0.5, step=0.25)
     weave_kwargs['dropouts'] = dropouts
-    model = weave_model( weave_kwargs=weave_kwargs, deepchem_kwargs=deepchem_kwargs)
+    model = weave_model(weave_kwargs=weave_kwargs, deepchem_kwargs=deepchem_kwargs)
     return [('featurizer', featurizer), ('model', model)]
 
 
@@ -680,7 +661,7 @@
     dtnn_kwargs['n_hidden'] = n_hidden
     dropout = trial.suggest_float('dropouts', 0.0, 0.5, step=0.25)
     dtnn_kwargs['dropout'] = dropout
-    model = dtnn_model( dtnn_kwargs=dtnn_kwargs, deepchem_kwargs=deepchem_kwargs)
+    model = dtnn_model(dtnn_kwargs=dtnn_kwargs, deepchem_kwargs=deepchem_kwargs)
     return [('model', model)]
 
 
@@ -723,7 +704,7 @@
     mat_kwargs['gen_dropout_p'] = gen_dropout_p
     gen_n_layers = trial.suggest_int('gen_n_layers', 1, 3)
     mat_kwargs['gen_n_layers'] = gen_n_layers
-    model = mat_model( mat_kwargs=mat_kwargs, deepchem_kwargs=deepchem_kwargs)
+    model = mat_model(mat_kwargs=mat_kwargs, deepchem_kwargs=deepchem_kwargs)
     return [('featurizer', featurizer), ('model', model)]
 
 
@@ -752,16 +733,9 @@
     # 1D Descriptors
     dropouts = trial.suggest_float('dropout', 0.0, 0.5, step=0.25)
     progressive_multitask_regressor_kwargs['dropouts'] = dropouts
-<<<<<<< HEAD
-    layer_sizes = trial.suggest_categorical('layer_sizes', [[50], [100], [500], [200, 100]])
-    progressive_multitask_regressor_kwargs['layer_sizes'] = layer_sizes
-    model = progressive_multitask_regressor_model(
-=======
     layer_sizes = trial.suggest_categorical('layer_sizes', [str(cat) for cat in [[50], [100], [500], [200, 100]]])
     progressive_multitask_regressor_kwargs['layer_sizes'] = eval(layer_sizes)
-    model = progressive_multitask_regressor_model(model_dir=model_dir,
->>>>>>> e86a4bcb
-                                                  progressive_multitask_regressor_kwargs=progressive_multitask_regressor_kwargs,
+    model = progressive_multitask_regressor_model(progressive_multitask_regressor_kwargs=progressive_multitask_regressor_kwargs,
                                                   deepchem_kwargs=deepchem_kwargs)
     return [('model', model)]
 
@@ -791,15 +765,9 @@
     # 1D Descriptors
     dropouts = trial.suggest_float('dropout', 0.0, 0.5, step=0.25)
     multitask_regressor_kwargs['dropouts'] = dropouts
-<<<<<<< HEAD
-    layer_sizes = trial.suggest_categorical('layer_sizes', [[50], [100], [500], [200, 100]])
-    multitask_regressor_kwargs['layer_sizes'] = layer_sizes
-    model = multitask_regressor_model( multitask_regressor_kwargs=multitask_regressor_kwargs,
-=======
     layer_sizes = trial.suggest_categorical('layer_sizes', [str(cat) for cat in [[50], [100], [500], [200, 100]]])
     multitask_regressor_kwargs['layer_sizes'] = eval(layer_sizes)
-    model = multitask_regressor_model(model_dir=model_dir, multitask_regressor_kwargs=multitask_regressor_kwargs,
->>>>>>> e86a4bcb
+    model = multitask_regressor_model(multitask_regressor_kwargs=multitask_regressor_kwargs,
                                       deepchem_kwargs=deepchem_kwargs)
     return [('model', model)]
 
