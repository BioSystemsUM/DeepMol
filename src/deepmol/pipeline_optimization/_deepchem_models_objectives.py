--- conflicted
+++ resolved
@@ -463,11 +463,7 @@
     featurizer = SmileImageFeat()
     base_filters = trial.suggest_categorical('base_filters', [8, 16, 32, 64])
     chem_ception_kwargs['base_filters'] = base_filters
-<<<<<<< HEAD
-    model = chem_ception_model( chem_ception_kwargs=chem_ception_kwargs,
-=======
     model = chem_ception_model(chem_ception_kwargs=chem_ception_kwargs,
->>>>>>> a079e76e
                                deepchem_kwargs=deepchem_kwargs)
     return [('featurizer', featurizer), ('model', model)]
 
@@ -598,11 +594,7 @@
     text_cnn_kwargs['n_embedding'] = n_embedding
     dropout = trial.suggest_float('dropout', 0.0, 0.5, step=0.25)
     text_cnn_kwargs['dropout'] = dropout
-<<<<<<< HEAD
-    model = text_cnn_model( text_cnn_kwargs=text_cnn_kwargs, deepchem_kwargs=deepchem_kwargs)
-=======
     model = text_cnn_model(text_cnn_kwargs=text_cnn_kwargs, deepchem_kwargs=deepchem_kwargs)
->>>>>>> a079e76e
     return [('model', model)]
 
 
@@ -637,11 +629,7 @@
     weave_kwargs['n_weave'] = n_weave
     dropouts = trial.suggest_float('dropouts', 0.0, 0.5, step=0.25)
     weave_kwargs['dropouts'] = dropouts
-<<<<<<< HEAD
-    model = weave_model( weave_kwargs=weave_kwargs, deepchem_kwargs=deepchem_kwargs)
-=======
     model = weave_model(weave_kwargs=weave_kwargs, deepchem_kwargs=deepchem_kwargs)
->>>>>>> a079e76e
     return [('featurizer', featurizer), ('model', model)]
 
 
@@ -673,11 +661,7 @@
     dtnn_kwargs['n_hidden'] = n_hidden
     dropout = trial.suggest_float('dropouts', 0.0, 0.5, step=0.25)
     dtnn_kwargs['dropout'] = dropout
-<<<<<<< HEAD
-    model = dtnn_model( dtnn_kwargs=dtnn_kwargs, deepchem_kwargs=deepchem_kwargs)
-=======
     model = dtnn_model(dtnn_kwargs=dtnn_kwargs, deepchem_kwargs=deepchem_kwargs)
->>>>>>> a079e76e
     return [('model', model)]
 
 
@@ -720,11 +704,7 @@
     mat_kwargs['gen_dropout_p'] = gen_dropout_p
     gen_n_layers = trial.suggest_int('gen_n_layers', 1, 3)
     mat_kwargs['gen_n_layers'] = gen_n_layers
-<<<<<<< HEAD
-    model = mat_model( mat_kwargs=mat_kwargs, deepchem_kwargs=deepchem_kwargs)
-=======
     model = mat_model(mat_kwargs=mat_kwargs, deepchem_kwargs=deepchem_kwargs)
->>>>>>> a079e76e
     return [('featurizer', featurizer), ('model', model)]
 
 
@@ -821,11 +801,6 @@
     robust_multitask_regressor_kwargs['layer_sizes'] = eval(layer_sizes)
     bypass_dropouts = trial.suggest_float('bypass_dropout', 0.0, 0.5, step=0.25)
     robust_multitask_regressor_kwargs['bypass_dropouts'] = bypass_dropouts
-<<<<<<< HEAD
     model = robust_multitask_regressor_model(robust_multitask_regressor_kwargs=robust_multitask_regressor_kwargs,
-=======
-    model = robust_multitask_regressor_model(
-                                             robust_multitask_regressor_kwargs=robust_multitask_regressor_kwargs,
->>>>>>> a079e76e
                                              deepchem_kwargs=deepchem_kwargs)
     return [('model', model)]