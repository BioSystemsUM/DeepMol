--- conflicted
+++ resolved
@@ -1,6 +1,5 @@
 from rdkit.Chem import Mol
 
-from deepmol.loggers.logger import Logger
 from deepmol.standardizer import MolecularStandardizer
 from deepmol.standardizer._utils import basic_standardizer
 
@@ -24,13 +23,4 @@
         mol: str
             Standardized mol.
         """
-<<<<<<< HEAD
-        try:
-            mol = basic_standardizer(mol)
-        except Exception:
-            logger = Logger()
-            logger.error('error in standardizing smile: ' + str(mol))
-        return mol
-=======
-        return basic_standardizer(mol)
->>>>>>> b68f70c3
+        return basic_standardizer(mol)