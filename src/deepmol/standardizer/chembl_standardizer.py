from chembl_structure_pipeline import standardizer
from rdkit.Chem import Mol

from deepmol.loggers.logger import Logger
from deepmol.standardizer import MolecularStandardizer


class ChEMBLStandardizer(MolecularStandardizer):
    """
    Standardizes a molecule SMILES using the ChEMBL standardizer.
    https://github.com/chembl/ChEMBL_Structure_Pipeline
    """

    def _standardize(self, mol: Mol) -> Mol:
        """
        Standardizes a molecule SMILES using the ChEMBL standardizer.

        Parameters
        ----------
        mol: Mol
            RDKit Mol object

        Returns
        -------
        mol: Mol
            Standardized Mol.
        """
<<<<<<< HEAD
        try:
            mol = standardizer.standardize_mol(mol)
            mol, _ = standardizer.get_parent_mol(mol)
        except Exception as e:
            logger = Logger()
            logger.error('error in standardizing smile: ' + str(mol))
=======
        mol = standardizer.standardize_mol(mol)
        mol, _ = standardizer.get_parent_mol(mol)
>>>>>>> b68f70c3
        return mol<|MERGE_RESOLUTION|>--- conflicted
+++ resolved
@@ -1,7 +1,6 @@
 from chembl_structure_pipeline import standardizer
 from rdkit.Chem import Mol
 
-from deepmol.loggers.logger import Logger
 from deepmol.standardizer import MolecularStandardizer
 
 
@@ -25,15 +24,6 @@
         mol: Mol
             Standardized Mol.
         """
-<<<<<<< HEAD
-        try:
-            mol = standardizer.standardize_mol(mol)
-            mol, _ = standardizer.get_parent_mol(mol)
-        except Exception as e:
-            logger = Logger()
-            logger.error('error in standardizing smile: ' + str(mol))
-=======
         mol = standardizer.standardize_mol(mol)
         mol, _ = standardizer.get_parent_mol(mol)
->>>>>>> b68f70c3
         return mol