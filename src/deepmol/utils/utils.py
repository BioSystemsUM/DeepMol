--- conflicted
+++ resolved
@@ -167,14 +167,10 @@
     """
     if not isinstance(y_pred, np.ndarray):
         y_pred = np.array(y_pred)
-<<<<<<< HEAD
-    if n_tasks == 1:
-=======
     
     if n_tasks == 0 and len(y_pred.shape) < 2:
         labels = _normalize_singletask_labels_shape(y_pred)
     elif n_tasks == 1:
->>>>>>> 391dcfe7
         labels = _normalize_singletask_labels_shape(y_pred)
     else:
         if len(y_pred.shape) == 3:
