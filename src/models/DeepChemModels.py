--- conflicted
+++ resolved
@@ -5,7 +5,6 @@
 from typing import Optional, List, Type
 from copy import deepcopy
 import numpy as np
-from deepchem.feat import MolGraphConvFeaturizer
 
 from loaders.Loaders import CSVLoader
 from metrics.Metrics import Metric
@@ -33,10 +32,7 @@
         for smile in train_smiles:
             yield smile, smile
 
-<<<<<<< HEAD
-=======
-
->>>>>>> 803d7ed5
+
 class DeepChemModel(Model):
     """Wrapper class that wraps deepchem models.
     The `DeepChemModel` class provides a wrapper around deepchem
