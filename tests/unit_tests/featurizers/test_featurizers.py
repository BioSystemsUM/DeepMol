--- conflicted
+++ resolved
@@ -34,8 +34,6 @@
 
         self.mol2vec_model = os.path.join(os.path.abspath(os.curdir), "compound_featurization", "mol2vec_models",
                                           "model_300dim.pkl")
-<<<<<<< HEAD
-=======
 
         data_path = os.path.join(TEST_DIR, 'data/test_to_convert_to_sdf.csv')
         self.original_smiles = pd.read_csv(data_path, sep=',').Smiles.values
@@ -46,7 +44,6 @@
         self.mock_dataset_with_invalid = MagicMock(spec=NumpyDataset,
                                                    mols=self.original_smiles_with_invalid,
                                                    ids=np.arange(len(self.original_smiles_with_invalid)))
->>>>>>> 60c6c474
 
     @abstractmethod
     def test_featurize(self):
